find_replace:
    # Lakehouse Connection Guid
    - find_value: "db52be81-c2b2-4261-84fa-840c67f4bbd0"
      replace_value:
        PPE: "81bbb339-8d0b-46e8-bfa6-289a159c0733"
        PROD: "5d6a1b16-447f-464a-b959-45d0fed35ca0"
      # Optional fields:
      item_type: "Notebook"
      item_name: ["Hello World", "Hello World Subfolder"]
      file_path:
       - "/Hello World.Notebook/notebook-content.py"
       - "\\subfolder\\Hello World Subfolder.Notebook/notebook-content.py"

spark_pool:
    # CapacityPool_Large
    - instance_pool_id: "72c68dbc-0775-4d59-909d-a47896f4573b"
      replace_value:
        PPE: 
           type: "Capacity"
           name: "CapacityPool_Large_PPE"
        PROD: 
           type: "Capacity"
           name: "CapacityPool_Large_PROD"
      # Optional field:
      item_name: "World"
    # CapacityPool_Medium
    - instance_pool_id: "e7b8f1c4-4a6e-4b8b-9b2e-8f1e5d6a9c3d"
      replace_value:
        PPE:
           type: "Workspace"
           name: "WorkspacePool_Medium"
        PROD:
           type: "Workspace"
           name: "WorkspacePool_Medium"
      # Optional field:
      item_name:

# Legacy structure
#find_replace:
    # SQL Connection Guid
    #"db52be81-c2b2-4261-84fa-840c67f4bbd0":
        #PPE: "81bbb339-8d0b-46e8-bfa6-289a159c0733"
        #PROD: "5d6a1b16-447f-464a-b959-45d0fed35ca0"

#spark_pool:
    # CapacityPool_Large
    #"72c68dbc-0775-4d59-909d-a47896f4573b":
        #type: "Capacity"
        #name: "CapacityPool_Large"
    # CapacityPool_Medium
<<<<<<< HEAD
    "e7b8f1c4-4a6e-4b8b-9b2e-8f1e5d6a9c3d":
        type: "Workspace"
        name: "WorkspacePool_Medium"
        
semanticmodel_parameters:
    # SQL Server
    "DataSourceServer":
        PPE: "hrlivelabsql-dev.database.windows.net"
        PROD: "hrlivelabsql-prod.database.windows.net"        
    # SQL Server Database
    "DataSourceDatabase":
        PPE: "HRLiveLab-db-dev"
        PROD: "HRLiveLab-db-prod"        
=======
    #"e7b8f1c4-4a6e-4b8b-9b2e-8f1e5d6a9c3d":
        #type: "Workspace"
        #name: "WorkspacePool_Medium"
>>>>>>> 2dcd8502
<|MERGE_RESOLUTION|>--- conflicted
+++ resolved
@@ -48,10 +48,6 @@
         #type: "Capacity"
         #name: "CapacityPool_Large"
     # CapacityPool_Medium
-<<<<<<< HEAD
-    "e7b8f1c4-4a6e-4b8b-9b2e-8f1e5d6a9c3d":
-        type: "Workspace"
-        name: "WorkspacePool_Medium"
         
 semanticmodel_parameters:
     # SQL Server
@@ -62,8 +58,4 @@
     "DataSourceDatabase":
         PPE: "HRLiveLab-db-dev"
         PROD: "HRLiveLab-db-prod"        
-=======
-    #"e7b8f1c4-4a6e-4b8b-9b2e-8f1e5d6a9c3d":
-        #type: "Workspace"
-        #name: "WorkspacePool_Medium"
->>>>>>> 2dcd8502
+        