--- conflicted
+++ resolved
@@ -71,7 +71,6 @@
 
 ### `spark_pool`
 
-<<<<<<< HEAD
 Environments attached to custom spark pools need to be parameterized because the `instance_pool_id` in the `Sparkcompute.yml` file isn't supported in the create/update environment APIs. Provide the `instance_pool_id` value, and the pool `type` and `name` values as the `replace_value` for each environment (e.g., PPE, PROD). An optional field, `item_name`, can be used to filter the specific environment item where the replacement will occur.
 
 ```yaml
@@ -142,14 +141,6 @@
     -   An invalid attribute name is provided, e.g., `$items.Notebook.Hello World.guid` instead of `$items.Notebook.Hello World.id`.
     -   The attribute value does NOT exist, e.g., `$items.Notebook.Hello World.sqlendpoint` (Notebook items don't have a SQL Endpoint).
 -   For example use-cases, see the **Notebook/Dataflow Advanced `find_replace` Parameterization Case.**
-=======
--   **`$workspace.id`**: Replace value is the workspace ID of the target environment.
--   **`$items.type.name.attribute`**: Replace value is an attribute of a deployed item.
--   **Format**: Item type and name are **case-sensitive**. Enter the item name exactly as it appears, including spaces. For example: `$items.Notebook.Hello World.id`
--   **Supported attributes**: `id` (item ID), `sqlendpoint`, and `queryserviceuri`. Attributes should be lowercase.
--   **Important**: If the specified item type or name does not exist in the deployed workspace, or if an invalid attribute is provided, or if the attribute value does not exist, the deployment will fail.
--   For an in-depth example, see the **advanced notebook example**.
->>>>>>> 19e411dc
 
 ```yaml
 find_replace:
