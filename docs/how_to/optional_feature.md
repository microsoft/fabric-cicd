# Optional Features

fabric-cicd has an expected default flow; however, there will always be cases where overriding default behavior is required.

## Feature Flags

For scenarios that aren't supported by default, fabric-cicd offers `feature-flags`. Below is an exhaustive list of currently supported features.

<<<<<<< HEAD
| Flag Name                                 | Description                                         |
| ------------------------------------------| --------------------------------------------------- |
| `enable_lakehouse_unpublish`              | Set to enable the deletion of Lakehouses            |
| `disable_print_identity`                  | Set to disable printing the executing identity name |
| `enable_environment_variable_replacement` | Set to enable the use of pipeline variables         |
=======
| Flag Name                    | Description                                          |
| ---------------------------- | ---------------------------------------------------- |
| `enable_lakehouse_unpublish` | Set to enable the deletion of Lakehouses             |
| `disable_print_identity`     | Set to disable printing the executing identity name  |
| `enable_shortcut_publish`    | Set to enable deploying shortcuts with the lakehouse |
>>>>>>> 500e08e9

<span class="md-h3-nonanchor">Example</span>

```python
from fabric_cicd import append_feature_flag
append_feature_flag("enable_lakehouse_unpublish")
append_feature_flag("disable_print_identity")
append_feature_flag("enable_environment_variable_replacement")
```

## Debugging

If an error arises, or you want to have full transparency to all calls being made outside the library, enable debugging. Enabling debugging will write all API calls to the terminal and to the `fabric-cicd.log`.

```python
from fabric_cicd import change_log_level
change_log_level("DEBUG")
```<|MERGE_RESOLUTION|>--- conflicted
+++ resolved
@@ -6,19 +6,12 @@
 
 For scenarios that aren't supported by default, fabric-cicd offers `feature-flags`. Below is an exhaustive list of currently supported features.
 
-<<<<<<< HEAD
-| Flag Name                                 | Description                                         |
-| ------------------------------------------| --------------------------------------------------- |
-| `enable_lakehouse_unpublish`              | Set to enable the deletion of Lakehouses            |
-| `disable_print_identity`                  | Set to disable printing the executing identity name |
-| `enable_environment_variable_replacement` | Set to enable the use of pipeline variables         |
-=======
-| Flag Name                    | Description                                          |
-| ---------------------------- | ---------------------------------------------------- |
-| `enable_lakehouse_unpublish` | Set to enable the deletion of Lakehouses             |
-| `disable_print_identity`     | Set to disable printing the executing identity name  |
-| `enable_shortcut_publish`    | Set to enable deploying shortcuts with the lakehouse |
->>>>>>> 500e08e9
+| Flag Name                                 | Description                                          |
+| ------------------------------------------| ---------------------------------------------------- |
+| `enable_lakehouse_unpublish`              | Set to enable the deletion of Lakehouses             |
+| `disable_print_identity`                  | Set to disable printing the executing identity name  |
+| `enable_shortcut_publish`                 | Set to enable deploying shortcuts with the lakehouse |
+| `enable_environment_variable_replacement` | Set to enable the use of pipeline variables          |
 
 <span class="md-h3-nonanchor">Example</span>
 
