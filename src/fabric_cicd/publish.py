# Copyright (c) Microsoft Corporation.
# Licensed under the MIT License.

"""Module for publishing and unpublishing Fabric workspace items."""

import logging
from typing import Optional

import dpath.util as dpath

import fabric_cicd._items as items
from fabric_cicd import constants
from fabric_cicd._common._check_utils import check_regex
from fabric_cicd._common._deployment_log_entry import DeploymentLogEntry
from fabric_cicd._common._exceptions import FailedPublishedItemStatusError, InputError
from fabric_cicd._common._logging import print_header
from fabric_cicd._common._validate_input import (
    validate_fabric_workspace_obj,
)
from fabric_cicd.fabric_workspace import FabricWorkspace

logger = logging.getLogger(__name__)


def publish_all_items(
    fabric_workspace_obj: FabricWorkspace,
    item_name_exclude_regex: Optional[str] = None,
    items_to_include: Optional[list[str]] = None,
) -> list[DeploymentLogEntry]:
    """
    Publishes all items defined in the `item_type_in_scope` list of the given FabricWorkspace object.

    Args:
        fabric_workspace_obj: The FabricWorkspace object containing the items to be published.
        item_name_exclude_regex: Regex pattern to exclude specific items from being published.
        items_to_include: List of items in the format "item_name.item_type" that should be published.

    Returns:
        list[DeploymentLogEntry]: A list of structured log entries capturing the publish operations.

    items_to_include:
        This is an experimental feature in fabric-cicd. Use at your own risk as selective deployments are
        not recommended due to item dependencies. To enable this feature, see How To -> Optional Features
        for information on which flags to enable.

    Examples:
        Basic usage
        >>> from fabric_cicd import FabricWorkspace, publish_all_items
        >>> workspace = FabricWorkspace(
        ...     workspace_id="your-workspace-id",
        ...     repository_directory="/path/to/repo",
        ...     item_type_in_scope=["Environment", "Notebook", "DataPipeline"]
        ... )
        >>> publish_all_items(workspace)

        Basic usage with structured logs
        >>> from fabric_cicd import FabricWorkspace, publish_all_items
        >>> workspace = FabricWorkspace(
        ...     workspace_id="your-workspace-id",
        ...     repository_directory="/path/to/repo",
        ...     item_type_in_scope=["Environment", "Notebook", "DataPipeline"]
        ... )
        >>> log_entries = publish_all_items(workspace)
        >>> for entry in log_entries:
        ...     print(f"{entry.name}: {'Success' if entry.success else 'Failed'}")
        ...     if not entry.success:
        ...         print(f"{entry.item_type} '{entry.name}' id: {entry.guid}")
        ...         print(f"{entry.operation_type} error: {entry.error}")
        ...         print(f"start_time: {entry.start_time}, end_time: {entry.end_time}")

        With regex name exclusion
        >>> from fabric_cicd import FabricWorkspace, publish_all_items
        >>> workspace = FabricWorkspace(
        ...     workspace_id="your-workspace-id",
        ...     repository_directory="/path/to/repo",
        ...     item_type_in_scope=["Environment", "Notebook", "DataPipeline"]
        ... )
        >>> exclude_regex = ".*_do_not_publish"
        >>> log_entries = publish_all_items(workspace, item_name_exclude_regex=exclude_regex)
        >>> successful = [entry for entry in log_entries if entry.success]
        >>> print(f"Successfully published {len(successful)} items")

        With items to include
        >>> from fabric_cicd import FabricWorkspace, publish_all_items
        >>> workspace = FabricWorkspace(
        ...     workspace_id="your-workspace-id",
        ...     repository_directory="/path/to/repo",
        ...     item_type_in_scope=["Environment", "Notebook", "DataPipeline"]
        ... )
        >>> items_to_include = ["Hello World.Notebook", "Hello.Environment"]
        >>> log_entries = publish_all_items(workspace, items_to_include=items_to_include)
        >>> successful = [entry for entry in log_entries if entry.success]
        >>> print(f"Successfully published {len(successful)} items")
    """
    fabric_workspace_obj = validate_fabric_workspace_obj(fabric_workspace_obj)

    # Clear any previous log entries
    fabric_workspace_obj.publish_log_entries = []

    # Check if workspace has assigned capacity, if not, exit
    has_assigned_capacity = None

    response_state = fabric_workspace_obj.endpoint.invoke(
        method="GET", url=f"{constants.DEFAULT_API_ROOT_URL}/v1/workspaces/{fabric_workspace_obj.workspace_id}"
    )

    has_assigned_capacity = dpath.get(response_state, "body/capacityId", default=None)

    if (
        not has_assigned_capacity
        and fabric_workspace_obj.item_type_in_scope not in constants.NO_ASSIGNED_CAPACITY_REQUIRED
    ):
        msg = f"Workspace {fabric_workspace_obj.workspace_id} does not have an assigned capacity. Please assign a capacity before publishing items."
        raise FailedPublishedItemStatusError(msg, logger)

    if "disable_workspace_folder_publish" not in constants.FEATURE_FLAG:
        fabric_workspace_obj._refresh_deployed_folders()
        fabric_workspace_obj._refresh_repository_folders()
        fabric_workspace_obj._publish_folders()

    fabric_workspace_obj._refresh_deployed_items()
    fabric_workspace_obj._refresh_repository_items()

    if item_name_exclude_regex:
        logger.warning(
            "Using item_name_exclude_regex is risky as it can prevent needed dependencies from being deployed.  Use at your own risk."
        )
        fabric_workspace_obj.publish_item_name_exclude_regex = item_name_exclude_regex

    if items_to_include:
        if "enable_experimental_features" not in constants.FEATURE_FLAG:
            msg = "A list of items to include was provided, but the 'enable_experimental_features' feature flag is not set."
            raise InputError(msg, logger)
        if "enable_items_to_include" not in constants.FEATURE_FLAG:
            msg = "Experimental features are enabled but the 'enable_items_to_include' feature flag is not set."
            raise InputError(msg, logger)
        logger.warning("Selective deployment is enabled.")
        logger.warning(
            "Using items_to_include is risky as it can prevent needed dependencies from being deployed.  Use at your own risk."
        )
        fabric_workspace_obj.items_to_include = items_to_include

    def _should_publish_item_type(item_type: str) -> bool:
        """Check if an item type should be published based on scope and repository content."""
        return (
            item_type in fabric_workspace_obj.item_type_in_scope and item_type in fabric_workspace_obj.repository_items
        )

<<<<<<< HEAD
    try:
        if _should_publish_item_type("VariableLibrary"):
            print_header("Publishing Variable Libraries")
            items.publish_variablelibraries(fabric_workspace_obj)
        if _should_publish_item_type("Warehouse"):
            print_header("Publishing Warehouses")
            items.publish_warehouses(fabric_workspace_obj)
        if _should_publish_item_type("Lakehouse"):
            print_header("Publishing Lakehouses")
            items.publish_lakehouses(fabric_workspace_obj)
        if _should_publish_item_type("SQLDatabase"):
            print_header("Publishing SQL Databases")
            items.publish_sqldatabases(fabric_workspace_obj)
        if _should_publish_item_type("MirroredDatabase"):
            print_header("Publishing Mirrored Databases")
            items.publish_mirroreddatabase(fabric_workspace_obj)
        if _should_publish_item_type("Environment"):
            print_header("Publishing Environments")
            items.publish_environments(fabric_workspace_obj)
        if _should_publish_item_type("Notebook"):
            print_header("Publishing Notebooks")
            items.publish_notebooks(fabric_workspace_obj)
        if _should_publish_item_type("SemanticModel"):
            print_header("Publishing Semantic Models")
            items.publish_semanticmodels(fabric_workspace_obj)
        if _should_publish_item_type("Report"):
            print_header("Publishing Reports")
            items.publish_reports(fabric_workspace_obj)
        if _should_publish_item_type("CopyJob"):
            print_header("Publishing Copy Jobs")
            items.publish_copyjobs(fabric_workspace_obj)
        if _should_publish_item_type("Eventhouse"):
            print_header("Publishing Eventhouses")
            items.publish_eventhouses(fabric_workspace_obj)
        if _should_publish_item_type("KQLDatabase"):
            print_header("Publishing KQL Databases")
            items.publish_kqldatabases(fabric_workspace_obj)
        if _should_publish_item_type("KQLQueryset"):
            print_header("Publishing KQL Querysets")
            items.publish_kqlquerysets(fabric_workspace_obj)
        if _should_publish_item_type("Reflex"):
            print_header("Publishing Activators")
            items.publish_activators(fabric_workspace_obj)
        if _should_publish_item_type("Eventstream"):
            print_header("Publishing Eventstreams")
            items.publish_eventstreams(fabric_workspace_obj)
        if _should_publish_item_type("KQLDashboard"):
            print_header("Publishing KQL Dashboards")
            items.publish_kqldashboard(fabric_workspace_obj)
        if _should_publish_item_type("Dataflow"):
            print_header("Publishing Dataflows")
            items.publish_dataflows(fabric_workspace_obj)
        if _should_publish_item_type("DataPipeline"):
            print_header("Publishing Data Pipelines")
            items.publish_datapipelines(fabric_workspace_obj)
        if _should_publish_item_type("GraphQLApi"):
            print_header("Publishing GraphQL APIs")
            logger.warning(
                "Only user authentication is supported for GraphQL API items sourced from SQL Analytics Endpoint"
            )
            items.publish_graphqlapis(fabric_workspace_obj)

        # Check Environment Publish
        if _should_publish_item_type("Environment"):
            print_header("Checking Environment Publish State")
            items.check_environment_publish_state(fabric_workspace_obj)
=======
    if _should_publish_item_type("VariableLibrary"):
        print_header("Publishing Variable Libraries")
        items.publish_variablelibraries(fabric_workspace_obj)
    if _should_publish_item_type("Warehouse"):
        print_header("Publishing Warehouses")
        items.publish_warehouses(fabric_workspace_obj)
    if _should_publish_item_type("Lakehouse"):
        print_header("Publishing Lakehouses")
        items.publish_lakehouses(fabric_workspace_obj)
    if _should_publish_item_type("SQLDatabase"):
        print_header("Publishing SQL Databases")
        items.publish_sqldatabases(fabric_workspace_obj)
    if _should_publish_item_type("MirroredDatabase"):
        print_header("Publishing Mirrored Databases")
        items.publish_mirroreddatabase(fabric_workspace_obj)
    if _should_publish_item_type("Environment"):
        print_header("Publishing Environments")
        items.publish_environments(fabric_workspace_obj)
    if _should_publish_item_type("Notebook"):
        print_header("Publishing Notebooks")
        items.publish_notebooks(fabric_workspace_obj)
    if _should_publish_item_type("SemanticModel"):
        print_header("Publishing Semantic Models")
        items.publish_semanticmodels(fabric_workspace_obj)
    if _should_publish_item_type("Report"):
        print_header("Publishing Reports")
        items.publish_reports(fabric_workspace_obj)
    if _should_publish_item_type("CopyJob"):
        print_header("Publishing Copy Jobs")
        items.publish_copyjobs(fabric_workspace_obj)
    if _should_publish_item_type("Eventhouse"):
        print_header("Publishing Eventhouses")
        items.publish_eventhouses(fabric_workspace_obj)
    if _should_publish_item_type("KQLDatabase"):
        print_header("Publishing KQL Databases")
        items.publish_kqldatabases(fabric_workspace_obj)
    if _should_publish_item_type("KQLQueryset"):
        print_header("Publishing KQL Querysets")
        items.publish_kqlquerysets(fabric_workspace_obj)
    if _should_publish_item_type("Reflex"):
        print_header("Publishing Activators")
        items.publish_activators(fabric_workspace_obj)
    if _should_publish_item_type("Eventstream"):
        print_header("Publishing Eventstreams")
        items.publish_eventstreams(fabric_workspace_obj)
    if _should_publish_item_type("KQLDashboard"):
        print_header("Publishing KQL Dashboards")
        items.publish_kqldashboard(fabric_workspace_obj)
    if _should_publish_item_type("Dataflow"):
        print_header("Publishing Dataflows")
        items.publish_dataflows(fabric_workspace_obj)
    if _should_publish_item_type("DataPipeline"):
        print_header("Publishing Data Pipelines")
        items.publish_datapipelines(fabric_workspace_obj)
    if _should_publish_item_type("GraphQLApi"):
        print_header("Publishing GraphQL APIs")
        items.publish_graphqlapis(fabric_workspace_obj)
>>>>>>> 99abc216

    except Exception as e:
        logger.error(f"An error occurred during publishing: {e}", exc_info=True)
        return fabric_workspace_obj.publish_log_entries

    return fabric_workspace_obj.publish_log_entries


def unpublish_all_orphan_items(
    fabric_workspace_obj: FabricWorkspace,
    item_name_exclude_regex: str = "^$",
    items_to_include: Optional[list[str]] = None,
) -> list[DeploymentLogEntry]:
    """
    Unpublishes all orphaned items not present in the repository except for those matching the exclude regex.

    Args:
        fabric_workspace_obj: The FabricWorkspace object containing the items to be published.
        item_name_exclude_regex: Regex pattern to exclude specific items from being unpublished. Default is '^$' which will exclude nothing.
        items_to_include: List of items in the format "item_name.item_type" that should be unpublished.

    items_to_include:
        This is an experimental feature in fabric-cicd. Use at your own risk as selective unpublishing is not recommended due to item dependencies.
        To enable this feature, see How To -> Optional Features for information on which flags to enable.

    Returns:
        list[DeploymentLogEntry]: A list of structured log entries capturing the unpublish operations.

    Examples:
        Basic usage
        >>> from fabric_cicd import FabricWorkspace, publish_all_items, unpublish_all_orphan_items
        >>> workspace = FabricWorkspace(
        ...     workspace_id="your-workspace-id",
        ...     repository_directory="/path/to/repo",
        ...     item_type_in_scope=["Environment", "Notebook", "DataPipeline"]
        ... )
        >>> publish_all_items(workspace)
        >>> unpublish_all_orphan_items(workspace)

        Basic usage with structured logs
        >>> from fabric_cicd import FabricWorkspace, publish_all_items, unpublish_all_orphan_items
        >>> workspace = FabricWorkspace(
        ...     workspace_id="your-workspace-id",
        ...     repository_directory="/path/to/repo",
        ...     item_type_in_scope=["Environment", "Notebook", "DataPipeline"]
        ... )
        >>> publish_all_items(workspace)
        >>> log_entries = unpublish_all_orphan_items(workspace)
        >>> for entry in log_entries:
        ...     print(f"{entry.name}: {'Success' if entry.success else 'Failed'}")
        ...     if not entry.success:
        ...         print(f"{entry.item_type} '{entry.name}' id: {entry.guid}")
        ...         print(f"{entry.operation_type} error: {entry.error}, start_time: {entry.start_time}, end_time: {entry.end_time}")

        With regex name exclusion
        >>> from fabric_cicd import FabricWorkspace, publish_all_items, unpublish_all_orphan_items
        >>> workspace = FabricWorkspace(
        ...     workspace_id="your-workspace-id",
        ...     repository_directory="/path/to/repo",
        ...     item_type_in_scope=["Environment", "Notebook", "DataPipeline"]
        ... )
        >>> publish_all_items(workspace)
        >>> exclude_regex = ".*_do_not_delete"
        >>> log_entries = unpublish_all_orphan_items(workspace, item_name_exclude_regex=exclude_regex)
        >>> successful = [entry for entry in log_entries if entry.success]
        >>> print(f"Successfully unpublished {len(successful)} items")

        With items to include
        >>> from fabric_cicd import FabricWorkspace, publish_all_items, unpublish_all_orphan_items
        >>> workspace = FabricWorkspace(
        ...     workspace_id="your-workspace-id",
        ...     repository_directory="/path/to/repo",
        ...     item_type_in_scope=["Environment", "Notebook", "DataPipeline"]
        ... )
        >>> publish_all_items(workspace)
        >>> items_to_include = ["Hello World.Notebook", "Run Hello World.DataPipeline"]
        >>> log_entries = unpublish_all_orphan_items(workspace, items_to_include=items_to_include)
        >>> successful = [entry for entry in log_entries if entry.success]
        >>> print(f"Successfully unpublished {len(successful)} items")
    """
    fabric_workspace_obj = validate_fabric_workspace_obj(fabric_workspace_obj)

    # Clear any previous log entries
    fabric_workspace_obj.unpublish_log_entries = []

    regex_pattern = check_regex(item_name_exclude_regex)

    fabric_workspace_obj._refresh_deployed_items()
    fabric_workspace_obj._refresh_repository_items()
    print_header("Unpublishing Orphaned Items")

    if items_to_include:
        if "enable_experimental_features" not in constants.FEATURE_FLAG:
            msg = "A list of items to include was provided, but the 'enable_experimental_features' feature flag is not set."
            raise InputError(msg, logger)
        if "enable_items_to_include" not in constants.FEATURE_FLAG:
            msg = "Experimental features are enabled but the 'enable_items_to_include' feature flag is not set."
            raise InputError(msg, logger)
        logger.warning("Selective unpublish is enabled.")
        logger.warning(
            "Using items_to_include is risky as it can prevent needed dependencies from being unpublished.  Use at your own risk."
        )
        fabric_workspace_obj.items_to_include = items_to_include

    # Lakehouses, SQL Databases, and Warehouses can only be unpublished if their feature flags are set
    unpublish_flag_mapping = {
        "Lakehouse": "enable_lakehouse_unpublish",
        "SQLDatabase": "enable_sqldatabase_unpublish",
        "Warehouse": "enable_warehouse_unpublish",
    }

    # Define order to unpublish items
    unpublish_order = []
    for item_type in [
        "GraphQLApi",
        "DataPipeline",
        "Dataflow",
        "Eventstream",
        "Reflex",
        "KQLDashboard",
        "KQLQueryset",
        "KQLDatabase",
        "Eventhouse",
        "CopyJob",
        "Report",
        "SemanticModel",
        "Notebook",
        "Environment",
        "MirroredDatabase",
        "SQLDatabase",
        "Lakehouse",
        "Warehouse",
        "VariableLibrary",
    ]:
        if item_type in fabric_workspace_obj.item_type_in_scope and item_type in fabric_workspace_obj.deployed_items:
            unpublish_flag = unpublish_flag_mapping.get(item_type)
            # Append item_type if no feature flag is required or the corresponding flag is enabled
            if not unpublish_flag or unpublish_flag in constants.FEATURE_FLAG:
                unpublish_order.append(item_type)

    try:
        for item_type in unpublish_order:
            deployed_names = set(fabric_workspace_obj.deployed_items.get(item_type, {}).keys())
            repository_names = set(fabric_workspace_obj.repository_items.get(item_type, {}).keys())

            to_delete_set = deployed_names - repository_names
            to_delete_list = [name for name in to_delete_set if not regex_pattern.match(name)]

            if item_type == "DataPipeline":
                find_referenced_items_func = items.find_referenced_datapipelines

                # Determine order to delete w/o dependencies
                to_delete_list = items.set_unpublish_order(
                    fabric_workspace_obj, item_type, to_delete_list, find_referenced_items_func
                )

            for item_name in to_delete_list:
                fabric_workspace_obj._unpublish_item(item_name=item_name, item_type=item_type)

        fabric_workspace_obj._refresh_deployed_items()
        fabric_workspace_obj._refresh_deployed_folders()
        if "disable_workspace_folder_publish" not in constants.FEATURE_FLAG:
            fabric_workspace_obj._unpublish_folders()

    except Exception as e:
        logger.error(f"An error occurred during unpublishing: {e}", exc_info=True)
        return fabric_workspace_obj.unpublish_log_entries

    return fabric_workspace_obj.unpublish_log_entries<|MERGE_RESOLUTION|>--- conflicted
+++ resolved
@@ -146,7 +146,6 @@
             item_type in fabric_workspace_obj.item_type_in_scope and item_type in fabric_workspace_obj.repository_items
         )
 
-<<<<<<< HEAD
     try:
         if _should_publish_item_type("VariableLibrary"):
             print_header("Publishing Variable Libraries")
@@ -204,74 +203,12 @@
             items.publish_datapipelines(fabric_workspace_obj)
         if _should_publish_item_type("GraphQLApi"):
             print_header("Publishing GraphQL APIs")
-            logger.warning(
-                "Only user authentication is supported for GraphQL API items sourced from SQL Analytics Endpoint"
-            )
             items.publish_graphqlapis(fabric_workspace_obj)
 
         # Check Environment Publish
         if _should_publish_item_type("Environment"):
             print_header("Checking Environment Publish State")
             items.check_environment_publish_state(fabric_workspace_obj)
-=======
-    if _should_publish_item_type("VariableLibrary"):
-        print_header("Publishing Variable Libraries")
-        items.publish_variablelibraries(fabric_workspace_obj)
-    if _should_publish_item_type("Warehouse"):
-        print_header("Publishing Warehouses")
-        items.publish_warehouses(fabric_workspace_obj)
-    if _should_publish_item_type("Lakehouse"):
-        print_header("Publishing Lakehouses")
-        items.publish_lakehouses(fabric_workspace_obj)
-    if _should_publish_item_type("SQLDatabase"):
-        print_header("Publishing SQL Databases")
-        items.publish_sqldatabases(fabric_workspace_obj)
-    if _should_publish_item_type("MirroredDatabase"):
-        print_header("Publishing Mirrored Databases")
-        items.publish_mirroreddatabase(fabric_workspace_obj)
-    if _should_publish_item_type("Environment"):
-        print_header("Publishing Environments")
-        items.publish_environments(fabric_workspace_obj)
-    if _should_publish_item_type("Notebook"):
-        print_header("Publishing Notebooks")
-        items.publish_notebooks(fabric_workspace_obj)
-    if _should_publish_item_type("SemanticModel"):
-        print_header("Publishing Semantic Models")
-        items.publish_semanticmodels(fabric_workspace_obj)
-    if _should_publish_item_type("Report"):
-        print_header("Publishing Reports")
-        items.publish_reports(fabric_workspace_obj)
-    if _should_publish_item_type("CopyJob"):
-        print_header("Publishing Copy Jobs")
-        items.publish_copyjobs(fabric_workspace_obj)
-    if _should_publish_item_type("Eventhouse"):
-        print_header("Publishing Eventhouses")
-        items.publish_eventhouses(fabric_workspace_obj)
-    if _should_publish_item_type("KQLDatabase"):
-        print_header("Publishing KQL Databases")
-        items.publish_kqldatabases(fabric_workspace_obj)
-    if _should_publish_item_type("KQLQueryset"):
-        print_header("Publishing KQL Querysets")
-        items.publish_kqlquerysets(fabric_workspace_obj)
-    if _should_publish_item_type("Reflex"):
-        print_header("Publishing Activators")
-        items.publish_activators(fabric_workspace_obj)
-    if _should_publish_item_type("Eventstream"):
-        print_header("Publishing Eventstreams")
-        items.publish_eventstreams(fabric_workspace_obj)
-    if _should_publish_item_type("KQLDashboard"):
-        print_header("Publishing KQL Dashboards")
-        items.publish_kqldashboard(fabric_workspace_obj)
-    if _should_publish_item_type("Dataflow"):
-        print_header("Publishing Dataflows")
-        items.publish_dataflows(fabric_workspace_obj)
-    if _should_publish_item_type("DataPipeline"):
-        print_header("Publishing Data Pipelines")
-        items.publish_datapipelines(fabric_workspace_obj)
-    if _should_publish_item_type("GraphQLApi"):
-        print_header("Publishing GraphQL APIs")
-        items.publish_graphqlapis(fabric_workspace_obj)
->>>>>>> 99abc216
 
     except Exception as e:
         logger.error(f"An error occurred during publishing: {e}", exc_info=True)
