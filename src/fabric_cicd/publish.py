--- conflicted
+++ resolved
@@ -19,29 +19,16 @@
 logger = logging.getLogger(__name__)
 
 
-<<<<<<< HEAD
 def publish_all_items(fabric_workspace_obj: FabricWorkspace, item_name_exclude_regex: Optional[str] = None) -> list[PublishLogEntry]:
-=======
-def publish_all_items(
-    fabric_workspace_obj: FabricWorkspace,
-    item_name_exclude_regex: Optional[str] = None,
-    items_to_include: Optional[list[str]] = None,
-) -> None:
->>>>>>> aeef0658
     """
     Publishes all items defined in the `item_type_in_scope` list of the given FabricWorkspace object.
 
     Args:
         fabric_workspace_obj: The FabricWorkspace object containing the items to be published.
         item_name_exclude_regex: Regex pattern to exclude specific items from being published.
-<<<<<<< HEAD
     
     Returns:
         List[PublishLogEntry]: A list of structured log entries capturing the publish operations.
-=======
-        items_to_include: Optional list of items to include in the publishing process. If None, all item types in scope will be published.
-
->>>>>>> aeef0658
 
     Examples:
         Basic usage
@@ -87,16 +74,6 @@
             "Using item_name_exclude_regex is risky as it can prevent needed dependencies from being deployed.  Use at your own risk."
         )
         fabric_workspace_obj.publish_item_name_exclude_regex = item_name_exclude_regex
-<<<<<<< HEAD
-=======
-        
-    if items_to_include:
-        logger.warning(
-            "Using items_to_include is risky as it can prevent needed dependencies from being deployed.  Use at your own risk."
-        )
-        fabric_workspace_obj.items_to_include = items_to_include
-        
->>>>>>> aeef0658
     try:
         if "VariableLibrary" in fabric_workspace_obj.item_type_in_scope:
             print_header("Publishing Variable Libraries")
@@ -163,22 +140,12 @@
         if "Environment" in fabric_workspace_obj.item_type_in_scope:
             print_header("Checking Environment Publish State")
             items.check_environment_publish_state(fabric_workspace_obj)
-<<<<<<< HEAD
     
     except Exception as e:
         logger.error(f"An error occurred during publishing: {e}", exc_info=True)
         return fabric_workspace_obj.publish_log_entries
     
     return fabric_workspace_obj.publish_log_entries
-=======
-
-    except Exception as e:
-        logger.error(f"An error occurred during publishing: {e}")
-        return fabric_workspace_obj.publish_log_entries
-
-    return fabric_workspace_obj.publish_log_entries
-
->>>>>>> aeef0658
 
 def unpublish_all_orphan_items(fabric_workspace_obj: FabricWorkspace, item_name_exclude_regex: str = "^$") -> None:
     """
