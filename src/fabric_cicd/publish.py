# Copyright (c) Microsoft Corporation.
# Licensed under the MIT License.

"""Module for publishing and unpublishing Fabric workspace items."""

import base64
import json
import logging
from typing import Optional

import fabric_cicd._items as items
from fabric_cicd import constants
from fabric_cicd._common._check_utils import check_regex
from fabric_cicd._common._logging import print_header
from fabric_cicd._common._validate_input import (
    validate_fabric_workspace_obj,
)
from fabric_cicd.fabric_workspace import FabricWorkspace

logger = logging.getLogger(__name__)


def publish_all_items(fabric_workspace_obj: FabricWorkspace, item_name_exclude_regex: Optional[str] = None) -> None:
    """
    Publishes all items defined in the `item_type_in_scope` list of the given FabricWorkspace object.

    Args:
        fabric_workspace_obj: The FabricWorkspace object containing the items to be published.
        item_name_exclude_regex: Regex pattern to exclude specific items from being published.


    Examples:
        Basic usage
        >>> from fabric_cicd import FabricWorkspace, publish_all_items
        >>> workspace = FabricWorkspace(
        ...     workspace_id="your-workspace-id",
        ...     repository_directory="/path/to/repo",
        ...     item_type_in_scope=["Environment", "Notebook", "DataPipeline"]
        ... )
        >>> publish_all_items(workspace)
    """
    fabric_workspace_obj = validate_fabric_workspace_obj(fabric_workspace_obj)

    fabric_workspace_obj._refresh_deployed_folders()
    fabric_workspace_obj._refresh_repository_folders()
    fabric_workspace_obj._publish_folders()
    fabric_workspace_obj._refresh_deployed_items()
    fabric_workspace_obj._refresh_repository_items()

    if item_name_exclude_regex:
        logger.warning(
            "Using item_name_exclude_regex is risky as it can prevent needed dependencies from being deployed.  Use at your own risk."
        )
        fabric_workspace_obj.publish_item_name_exclude_regex = item_name_exclude_regex

    if "VariableLibrary" in fabric_workspace_obj.item_type_in_scope:
<<<<<<< HEAD
        print_header("Publishing Variable Libraries")
=======
        _print_header("Publishing Variable Libraries")
>>>>>>> 78d2e3ae
        items.publish_variablelibraries(fabric_workspace_obj)
    if "Lakehouse" in fabric_workspace_obj.item_type_in_scope:
        print_header("Publishing Lakehouses")
        items.publish_lakehouses(fabric_workspace_obj)
    if "MirroredDatabase" in fabric_workspace_obj.item_type_in_scope:
        print_header("Publishing MirroredDatabase")
        items.publish_mirroreddatabase(fabric_workspace_obj)
    if "Environment" in fabric_workspace_obj.item_type_in_scope:
        print_header("Publishing Environments")
        items.publish_environments(fabric_workspace_obj)
    if "Notebook" in fabric_workspace_obj.item_type_in_scope:
        print_header("Publishing Notebooks")
        items.publish_notebooks(fabric_workspace_obj)
    if "SemanticModel" in fabric_workspace_obj.item_type_in_scope:
        print_header("Publishing SemanticModels")
        items.publish_semanticmodels(fabric_workspace_obj)
    if "Report" in fabric_workspace_obj.item_type_in_scope:
        print_header("Publishing Reports")
        items.publish_reports(fabric_workspace_obj)
    if "DataPipeline" in fabric_workspace_obj.item_type_in_scope:
        print_header("Publishing DataPipelines")
        items.publish_datapipelines(fabric_workspace_obj)


def unpublish_all_orphan_items(fabric_workspace_obj: FabricWorkspace, item_name_exclude_regex: str = "^$") -> None:
    """
    Unpublishes all orphaned items not present in the repository except for those matching the exclude regex.

    Args:
        fabric_workspace_obj: The FabricWorkspace object containing the items to be published.
        item_name_exclude_regex: Regex pattern to exclude specific items from being unpublished. Default is '^$' which will exclude nothing.

    Examples:
        Basic usage
        >>> from fabric_cicd import FabricWorkspace, publish_all_items, unpublish_all_orphan_items
        >>> workspace = FabricWorkspace(
        ...     workspace_id="your-workspace-id",
        ...     repository_directory="/path/to/repo",
        ...     item_type_in_scope=["Environment", "Notebook", "DataPipeline"]
        ... )
        >>> publish_all_items(workspace)
        >>> unpublish_orphaned_items(workspace)

        With regex name exclusion
        >>> from fabric_cicd import FabricWorkspace, publish_all_items, unpublish_all_orphan_items
        >>> workspace = FabricWorkspace(
        ...     workspace_id="your-workspace-id",
        ...     repository_directory="/path/to/repo",
        ...     item_type_in_scope=["Environment", "Notebook", "DataPipeline"]
        ... )
        >>> publish_all_items(workspace)
        >>> exclude_regex = ".*_do_not_delete"
        >>> unpublish_orphaned_items(workspace, exclude_regex)
    """
    fabric_workspace_obj = validate_fabric_workspace_obj(fabric_workspace_obj)

    regex_pattern = check_regex(item_name_exclude_regex)

    fabric_workspace_obj._refresh_deployed_items()
    fabric_workspace_obj._refresh_repository_items()
<<<<<<< HEAD
    print_header("Unpublishing Orphaned Items")
=======
    _print_header("Unpublishing Orphaned Items")
>>>>>>> 78d2e3ae

    # Define order to unpublish items
    unpublish_order = []
    for x in [
        "DataPipeline",
        "Report",
        "SemanticModel",
        "Notebook",
        "Environment",
        "MirroredDatabase",
        "Lakehouse",
        "VariableLibrary",
    ]:
        if x in fabric_workspace_obj.item_type_in_scope and (
            x != "Lakehouse" or "enable_lakehouse_unpublish" in constants.FEATURE_FLAG
        ):
            unpublish_order.append(x)

    for item_type in unpublish_order:
        deployed_names = set(fabric_workspace_obj.deployed_items.get(item_type, {}).keys())
        repository_names = set(fabric_workspace_obj.repository_items.get(item_type, {}).keys())

        to_delete_set = deployed_names - repository_names
        to_delete_list = [name for name in to_delete_set if not regex_pattern.match(name)]

        if item_type == "DataPipeline":
            # need to first define order of delete
            unsorted_pipeline_dict = {}

            for item_name in to_delete_list:
                # Get deployed item definition
                # https://learn.microsoft.com/en-us/rest/api/fabric/core/items/get-item-definition
                item_guid = fabric_workspace_obj.deployed_items[item_type][item_name].guid
                response = fabric_workspace_obj.endpoint.invoke(
                    method="POST", url=f"{fabric_workspace_obj.base_api_url}/items/{item_guid}/getDefinition"
                )

                for part in response["body"]["definition"]["parts"]:
                    if part["path"] == "pipeline-content.json":
                        # Decode Base64 string to dictionary
                        decoded_bytes = base64.b64decode(part["payload"])
                        decoded_string = decoded_bytes.decode("utf-8")
                        unsorted_pipeline_dict[item_name] = json.loads(decoded_string)

            # Determine order to delete w/o dependencies
            to_delete_list = items.sort_datapipelines(fabric_workspace_obj, unsorted_pipeline_dict, "Deployed")

        for item_name in to_delete_list:
            fabric_workspace_obj._unpublish_item(item_name=item_name, item_type=item_type)

    fabric_workspace_obj._refresh_deployed_items()
<<<<<<< HEAD
    fabric_workspace_obj._unpublish_folders()
=======
    fabric_workspace_obj._unpublish_folders()


def _print_header(message: str) -> None:
    """
    Prints a header message with a decorative line above and below it.

    Args:
        message: The header message to print.
    """

    def print_with_color(message: str) -> None:
        print(f"\033[32m{message}\033[0m")

    line_separator = "#" * 100
    formatted_message = f"########## {message}"
    formatted_message = f"{formatted_message} {line_separator[len(formatted_message) + 1 :]}"

    print()  # Print a blank line before the header
    print_with_color(line_separator)
    print_with_color(formatted_message)
    print_with_color(line_separator)
>>>>>>> 78d2e3ae
<|MERGE_RESOLUTION|>--- conflicted
+++ resolved
@@ -54,11 +54,7 @@
         fabric_workspace_obj.publish_item_name_exclude_regex = item_name_exclude_regex
 
     if "VariableLibrary" in fabric_workspace_obj.item_type_in_scope:
-<<<<<<< HEAD
         print_header("Publishing Variable Libraries")
-=======
-        _print_header("Publishing Variable Libraries")
->>>>>>> 78d2e3ae
         items.publish_variablelibraries(fabric_workspace_obj)
     if "Lakehouse" in fabric_workspace_obj.item_type_in_scope:
         print_header("Publishing Lakehouses")
@@ -119,11 +115,7 @@
 
     fabric_workspace_obj._refresh_deployed_items()
     fabric_workspace_obj._refresh_repository_items()
-<<<<<<< HEAD
     print_header("Unpublishing Orphaned Items")
-=======
-    _print_header("Unpublishing Orphaned Items")
->>>>>>> 78d2e3ae
 
     # Define order to unpublish items
     unpublish_order = []
@@ -175,29 +167,4 @@
             fabric_workspace_obj._unpublish_item(item_name=item_name, item_type=item_type)
 
     fabric_workspace_obj._refresh_deployed_items()
-<<<<<<< HEAD
-    fabric_workspace_obj._unpublish_folders()
-=======
-    fabric_workspace_obj._unpublish_folders()
-
-
-def _print_header(message: str) -> None:
-    """
-    Prints a header message with a decorative line above and below it.
-
-    Args:
-        message: The header message to print.
-    """
-
-    def print_with_color(message: str) -> None:
-        print(f"\033[32m{message}\033[0m")
-
-    line_separator = "#" * 100
-    formatted_message = f"########## {message}"
-    formatted_message = f"{formatted_message} {line_separator[len(formatted_message) + 1 :]}"
-
-    print()  # Print a blank line before the header
-    print_with_color(line_separator)
-    print_with_color(formatted_message)
-    print_with_color(line_separator)
->>>>>>> 78d2e3ae
+    fabric_workspace_obj._unpublish_folders()