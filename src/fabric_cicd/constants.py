# Copyright (c) Microsoft Corporation.
# Licensed under the MIT License.

"""Constants for the fabric-cicd package."""

# General
VERSION = "0.1.29"
DEFAULT_WORKSPACE_ID = "00000000-0000-0000-0000-000000000000"
DEFAULT_API_ROOT_URL = "https://api.powerbi.com"
FABRIC_API_ROOT_URL = "https://api.fabric.microsoft.com"
FEATURE_FLAG = set()
USER_AGENT = f"ms-fabric-cicd/{VERSION}"

# Item Type
ACCEPTED_ITEM_TYPES = (
    "DataPipeline",
    "Environment",
    "Notebook",
    "Report",
    "SemanticModel",
    "Lakehouse",
    "MirroredDatabase",
    "VariableLibrary",
    "CopyJob",
    "Eventhouse",
    "KQLDatabase",
    "KQLQueryset",
    "Reflex",
    "Eventstream",
    "Warehouse",
    "SQLDatabase",
    "KQLDashboard",
    "Dataflow",
    "GraphQLApi",
    "ApacheAirflowJob",
    "MountedDataFactory",
<<<<<<< HEAD
    "DataAgent",
=======
    "OrgApp",
>>>>>>> fee7f5a7
)

# Publish
SHELL_ONLY_PUBLISH = ["Environment", "Lakehouse", "Warehouse", "SQLDatabase"]

# Items that do not require assigned capacity
NO_ASSIGNED_CAPACITY_REQUIRED = ["SemanticModel", "Report"]

# REGEX Constants
VALID_GUID_REGEX = r"^[a-fA-F0-9]{8}-[a-fA-F0-9]{4}-[a-fA-F0-9]{4}-[a-fA-F0-9]{4}-[a-fA-F0-9]{12}$"
WORKSPACE_ID_REFERENCE_REGEX = r"\"?(default_lakehouse_workspace_id|workspaceId|workspace)\"?\s*[:=]\s*\"(.*?)\""
DATAFLOW_SOURCE_REGEX = (
    r'(PowerPlatform\.Dataflows)(?:\(\[\]\))?[\s\S]*?workspaceId\s*=\s*"(.*?)"[\s\S]*?dataflowId\s*=\s*"(.*?)"'
)
INVALID_FOLDER_CHAR_REGEX = r'[~"#.%&*:<>?/\\{|}]'

# Item Type to File Mapping (to check for item dependencies)
ITEM_TYPE_TO_FILE = {"DataPipeline": "pipeline-content.json"}

# Property path to get SQL Endpoint or Eventhouse URI
PROPERTY_PATH_MAPPING = {
    "Lakehouse": "body/properties/sqlEndpointProperties/connectionString",
    "Warehouse": "body/properties/connectionString",
    "Eventhouse": "body/properties/queryServiceUri",
}

# Parameter file configs
PARAMETER_FILE_NAME = "parameter.yml"
ITEM_ATTR_LOOKUP = ["id", "sqlendpoint", "queryserviceuri"]

# Parameter file validation messages
INVALID_YAML = {"char": "Invalid characters found", "quote": "Unclosed quote: {}"}
INVALID_REPLACE_VALUE_SPARK_POOL = {
    "missing key": "The '{}' environment dict in spark_pool must contain a 'type' and a 'name' key",
    "missing value": "The '{}' environment in spark_pool is missing a value for '{}' key",
    "invalid value": "The '{}' environment in spark_pool must contain 'Capacity' or 'Workspace' as a value for 'type'",
}
PARAMETER_MSGS = {
    "validating": "Validating {}",
    "passed": "Validation passed: {}",
    "failed": "Validation failed with error: {}",
    "terminate": "Validation terminated: {}",
    "found": f"Found {PARAMETER_FILE_NAME} file",
    "not found": "Parameter file not found with path: {}",
    "not set": "Parameter file path is not set",
    "invalid content": INVALID_YAML,
    "valid load": f"Successfully loaded {PARAMETER_FILE_NAME}",
    "invalid load": f"Error loading {PARAMETER_FILE_NAME} " + "{}",
    "invalid structure": "Invalid parameter file structure",
    "valid structure": "Parameter file structure is valid",
    "invalid name": "Invalid parameter name '{}' found in the parameter file",
    "valid name": "Parameter names are valid",
    "invalid data type": "The provided '{}' is not of type {} in {}",
    "missing key": "{} is missing keys",
    "invalid key": "{} contains invalid keys",
    "valid keys": "{} contains valid keys",
    "missing required value": "Missing value for '{}' key in {}",
    "valid required values": "Required values in {} are valid",
    "missing replace value": "{} is missing a replace value for '{}' environment'",
    "valid replace value": "Values in 'replace_value' dict in {} are valid",
    "invalid replace value": INVALID_REPLACE_VALUE_SPARK_POOL,
    "no optional": "No optional values provided in {}",
    "invalid item type": "Item type '{}' not in scope",
    "invalid item name": "Item name '{}' not found in the repository directory",
    "invalid file path": "Number of paths in list '{}' that are invalid or not found in the repository directory: {}",
    "no valid file path": "No valid file path found in the repository directory for {}",
    "valid optional": "Optional values in {} are valid. Checking for file matches in the repository directory",
    "valid parameter": "{} parameter is valid",
    "skip": "The {} '{}' replacement will be skipped due to {} in parameter {}",
    "no target env": "target environment '{}' not found",
    "all target env": "The replace value: '{}' will be applied for any target environment",
    "other target env": "The '{}' environment key can only be used alone. Other environment keys found in replace_value: '{}'",
    "no filter match": "unmatched optional filters",
    # Path resolution messages
    "resolving_relative_path": "Resolving path '{}' to be relative to repository directory",
    "using_param_file_path": "Using parameter file path: '{}'",
    "using_default_param_file_path": "Using default parameter file path: '{}'",
    "param_file_not_found": "Parameter file path not found at: '{}'. The path was resolved from: '{}' relative to repository directory: '{}'",
    "param_path_not_file": "The specified parameter path '{}' exists but is not a file.",
    "both_param_path_and_name": "Both parameter_file_name: '{}' and parameter_file_path: '{}' were provided. Using parameter_file_path",
    # Parameter validation messages
    "param_not_found": "The {} parameter was not found",
    "param_found": "Found the {} parameter",
    "param_count": "{} {} parameters found",
    "regex_ignored": "The provided is_regex value is not set to 'true', regex matching will be ignored.",
    "validation_complete": "Parameter file validation passed",
}

# Wildcard path support validations
WILDCARD_PATH_VALIDATIONS = [
    # Invalid combinations
    {
        "check": lambda p: any(bad in p for bad in ["/**/*/", "**/**", "//", "\\\\", "**/**/"]),
        "message": lambda p: f"Invalid wildcard combination in pattern: '{p}'",
    },
    # Incorrect recursive wildcard format
    {
        "check": lambda p: "**" in p and not ("**/" in p or "/**" in p),
        "message": lambda p: f"Invalid recursive wildcard format (use **/ or /**): '{p}'",
    },
]


INDENT = "->"


# Define supported sections and settings for config file
CONFIG_SECTIONS = {
    "core": {
        "type": dict,
        "settings": ["workspace_id", "workspace", "repository_directory", "item_types_in_scope", "parameter"],
    },
    "publish": {"type": dict, "settings": ["exclude_regex", "folder_exclude_regex", "items_to_include", "skip"]},
    "unpublish": {"type": dict, "settings": ["exclude_regex", "items_to_include", "skip"]},
    "features": {"type": (list, dict), "settings": []},
    "constants": {"type": dict, "settings": []},
}

# Config deployment validation messages
CONFIG_VALIDATION_MSGS = {
    # File validation
    "file": {
        "path_empty": "Configuration file path must be a non-empty string",
        "invalid_path": "Invalid file path '{}': {}",
        "not_found": "Configuration file not found: {}",
        "not_file": "Path is not a file: {}",
        "yaml_syntax": "Invalid YAML syntax: {}",
        "encoding_error": "File encoding error (expected UTF-8): {}",
        "permission_denied": "Permission denied reading file: {}",
        "unexpected_error": "Unexpected error reading file: {}",
        "empty_file": "Configuration file is empty or contains only comments",
        "not_dict": "Configuration must be a dictionary, got {}",
    },
    # Override validation
    "override": {
        "apply_failed": "Failed to apply config override for section '{}': {}",
        "unsupported_section": "Cannot override unsupported config section: '{}'. Supported: {}",
        "wrong_type": "Override section '{}' must be a {}, got {}",
        "unsupported_setting": "Cannot override unsupported setting '{}.{}'. Supported: {}",
        "cannot_create_core": "Cannot create 'core' section - required section must exist in the config file to override",
        "cannot_create_required": "Cannot create required field 'core.{}'",
        "cannot_create_workspace_id": "Cannot create workspace identifier 'core.{}'",
    },
    # Structure validation
    "structure": {
        "missing_core": "Configuration must contain a 'core' section",
        "core_not_dict": "'core' section must be a dictionary, got {}",
        "missing_workspace_id": "Configuration must specify either 'workspace_id' or 'workspace' in core section",
        "missing_repository_dir": "Configuration must specify 'repository_directory' in core section",
    },
    # Environment validation
    "environment": {
        "no_env_with_mappings": "Configuration contains environment mappings but no environment was provided. Please specify an environment or remove environment mappings.",
        "env_not_found": "Environment '{}' not found in '{}' mappings. Available: {}",
        "empty_mapping": "'{}' environment mapping cannot be empty",
        "invalid_env_key": "Environment key in '{}' must be a non-empty string, got: {}",
        "empty_env_value": "'{}' value for environment '{}' cannot be empty",
    },
    # Field validation
    "field": {
        "string_or_dict": "'{}' must be either a string or environment mapping dictionary (e.g., {{dev: 'dev_value', prod: 'prod_value'}}), got type {}",
        "empty_value": "'{}' cannot be empty",
        "empty_list": "'{}' cannot be empty if specified",
        "invalid_guid": "'{}' must be a valid GUID format: {}",
        "item_types_list_or_dict": "'item_types_in_scope' must be either a list or environment mapping dictionary (e.g., {{dev: ['Notebook'], prod: ['DataPipeline']}}), got type {}",
        "invalid_item_type": "Item type must be a string, got {}: {}",
        "unsupported_item_type_env": "Invalid item type '{}' in environment '{}'. Available types: {}",
        "unsupported_item_type": "Invalid item type '{}'. Available types: {}",
    },
    # Path validation
    "path": {
        "skip": "Skipping {} path resolution due to config file validation failure",
        "absolute": "Using absolute {} path{}: '{}'",
        "git_repo": "{}{} must be in the same git repository as the configuration file. Config repository: {}, {} repository: {}",
        "resolved": "{} '{}' resolved relative to config path{}: '{}'",
        "not_found": "{} not found at resolved path{}: '{}'",
        "not_directory": "{} path exists but is not a directory{}: '{}'",
        "not_file": "{} path exists but is not a file{}: '{}'",
        "invalid": "Invalid {} path '{}'{}: {}",
    },
    # Operation section validation
    "operation": {
        "not_dict": "'{}' section must be a dictionary, got {}",
        "invalid_regex": "'{}' in {} is not a valid regex pattern: {}",
        "items_list_type": "'{}[{}]' must be a string, got {}",
        "items_list_empty": "'{}[{}]' cannot be empty",
        "features_type": "'features' section must be either a list or environment mapping dictionary, got {}",
        "empty_section": "'{}' section cannot be empty if specified",
        "empty_section_env": "'{}.{}' cannot be empty if specified",
        "invalid_constant_key": "Constant key in '{}' must be a non-empty string, got: {}",
        "unknown_constant": "Unknown constant '{}' in '{}' - this constant does not exist in fabric_cicd.constants",
    },
    # Log messages
    "log": {
        "override_section": "Override: {} '{}' section with value: '{}'",
        "override_setting": "Override: {} {}.{} with value: '{}'",
        "override_env_specific": "Override: updated {}.{}.{} with value: '{}'",
        "override_env_mapping": "Override: {}.{} added with environment mapping, with {} value: '{}'",
        "override_added_section": "Override: added '{}' section",
    },
}<|MERGE_RESOLUTION|>--- conflicted
+++ resolved
@@ -34,11 +34,8 @@
     "GraphQLApi",
     "ApacheAirflowJob",
     "MountedDataFactory",
-<<<<<<< HEAD
     "DataAgent",
-=======
     "OrgApp",
->>>>>>> fee7f5a7
 )
 
 # Publish
