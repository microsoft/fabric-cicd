--- conflicted
+++ resolved
@@ -32,11 +32,8 @@
     "KQLDashboard",
     "Dataflow",
     "GraphQLApi",
-<<<<<<< HEAD
     "ApacheAirflowJob",
-=======
     "MountedDataFactory",
->>>>>>> 159b1a94
 )
 
 # Publish
