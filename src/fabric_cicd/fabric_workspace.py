--- conflicted
+++ resolved
@@ -419,11 +419,7 @@
         metadata_body = {"displayName": item_name, "type": item_type}
 
         # Only shell deployment, no definition support
-<<<<<<< HEAD
-        shell_only_publish = item_type in ["Lakehouse"]
-=======
         shell_only_publish = item_type in SHELL_ONLY_PUBLISH
->>>>>>> 3bbaa983
 
         if kwargs.get("creation_payload"):
             creation_payload = {"creationPayload": kwargs["creation_payload"]}
