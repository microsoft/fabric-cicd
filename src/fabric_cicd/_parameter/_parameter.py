--- conflicted
+++ resolved
@@ -40,14 +40,7 @@
             "minimum": {"find_key", "replace_value"},
             "maximum": {"find_key", "replace_value", "item_type", "item_name", "file_path"},
         },
-<<<<<<< HEAD
         "extend": {"minimum": set(), "maximum": set()},
-=======
-        "gateway_binding": {
-            "minimum": {"gateway_id", "dataset_name"},
-            "maximum": {"gateway_id", "dataset_name"},
-        },
->>>>>>> 9baab2e4
     }
 
     LOAD_ERROR_MSG = ""
