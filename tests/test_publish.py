--- conflicted
+++ resolved
@@ -179,10 +179,6 @@
             )
 
 
-<<<<<<< HEAD
-def test_publish_all_items_deployment_log_entries(mock_endpoint):
-    """Test that publish_all_items returns list of DeploymentLogEntry objects."""
-=======
 def test_unpublish_feature_flag_warnings(mock_endpoint, caplog):
     """Test that warnings are logged when unpublish feature flags are missing."""
     import json
@@ -190,125 +186,10 @@
     import tempfile
     from pathlib import Path
     from unittest.mock import MagicMock, patch
->>>>>>> d33cb258
-
-    with tempfile.TemporaryDirectory() as temp_dir:
-        temp_path = Path(temp_dir)
-
-<<<<<<< HEAD
-        # Create a notebook with proper .platform metadata
-        notebook_dir = temp_path / "Notebook_1.Notebook"
-        notebook_dir.mkdir(parents=True)
-        (notebook_dir / "notebook-content.py").write_text("print('test')")
-
-        platform_file = notebook_dir / ".platform"
-        metadata = {
-            "metadata": {
-                "type": "Notebook",
-                "displayName": "Notebook_1",
-                "description": "Test notebook",
-            },
-            "config": {"logicalId": "notebook-1-id"},
-        }
-        with platform_file.open("w", encoding="utf-8") as f:
-            json.dump(metadata, f)
-
-        # Mock response with proper id field for successful publish
-        mock_endpoint.invoke.return_value = {
-            "body": {"value": [], "capacityId": "test-capacity", "id": "test-item-id"},
-            "header": {},
-        }
-
-        with patch("fabric_cicd.fabric_workspace.FabricEndpoint", return_value=mock_endpoint):
-            workspace = FabricWorkspace(
-                workspace_id="12345678-1234-5678-abcd-1234567890ab",
-                repository_directory=str(temp_path),
-                item_type_in_scope=["Notebook"],  # Only test notebooks to avoid complexity
-            )
-
-            # Test publish_all_items returns list of DeploymentLogEntry objects
-            result = publish.publish_all_items(workspace)
-
-            # Verify return type
-            assert isinstance(result, list)
-            assert len(result) >= 1  # Should have at least one entry
-
-            # Verify all entries are DeploymentLogEntry objects
-            for entry in result:
-                assert isinstance(entry, DeploymentLogEntry)
-                assert entry.operation_type == "publish"
-                assert entry.name == "Notebook_1"
-                assert entry.item_type == "Notebook"
-                assert isinstance(entry.success, bool)
-                assert entry.start_time is not None
-                assert entry.end_time is not None
-                assert entry.duration_seconds >= 0
-
-
-def test_unpublish_all_orphan_items_deployment_log_entries(mock_endpoint):
-    """Test that unpublish_all_orphan_items returns list of DeploymentLogEntry objects."""
-
-    with tempfile.TemporaryDirectory() as temp_dir:
-        temp_path = Path(temp_dir)
-
-        # Create a notebook in the repository (so it's not orphaned)
-        (temp_path / "Notebook_1.Notebook").mkdir(parents=True)
-        (temp_path / "Notebook_1.Notebook" / "notebook-content.py").write_text("print('test')")
-
-        # Mock deployed items - include orphaned items that aren't in repository
-        deployed_items = [
-            {
-                "displayName": "Notebook_1",
-                "type": "Notebook",
-                "id": "11111111-1111-1111-1111-111111111111",
-                "description": "Test notebook 1",
-            },
-            {
-                "displayName": "OrphanedNotebook",
-                "type": "Notebook",
-                "id": "22222222-2222-2222-2222-222222222222",
-                "description": "Orphaned notebook",
-            },
-            {
-                "displayName": "OrphanedEnvironment",
-                "type": "Environment",
-                "id": "33333333-3333-3333-3333-333333333333",
-                "description": "Orphaned environment",
-            },
-        ]
-
-        # Override the default return value for this test
-        mock_endpoint.invoke.return_value = {"body": {"value": deployed_items, "capacityId": "test-capacity"}}
-
-        with patch("fabric_cicd.fabric_workspace.FabricEndpoint", return_value=mock_endpoint):
-            workspace = FabricWorkspace(
-                workspace_id="12345678-1234-5678-abcd-1234567890ab",
-                repository_directory=str(temp_path),
-                item_type_in_scope=["Notebook", "Environment"],
-            )
-
-            # Test unpublish_all_orphan_items returns list of DeploymentLogEntry objects
-            result = publish.unpublish_all_orphan_items(workspace)
-
-            # Verify return type - it might include more items due to test setup
-            assert isinstance(result, list)
-            assert len(result) >= 2  # Should have at least entries for orphaned items
-
-            # Verify all entries are DeploymentLogEntry objects
-            for entry in result:
-                assert isinstance(entry, DeploymentLogEntry)
-                assert entry.operation_type == "unpublish"
-                assert entry.name in ["Notebook_1", "OrphanedNotebook", "OrphanedEnvironment"]
-                assert entry.item_type in ["Notebook", "Environment"]
-                assert isinstance(entry.success, bool)
-                assert entry.start_time is not None
-                assert entry.end_time is not None
-                assert entry.duration_seconds >= 0
-
-
-def test_unpublish_all_orphan_items_returns_empty_list(mock_endpoint):
-    """Test that unpublish_all_orphan_items returns empty list when no orphans exist."""
-=======
+
+    with tempfile.TemporaryDirectory() as temp_dir:
+        temp_path = Path(temp_dir)
+
         # Create test items for each type that requires feature flags
         test_items = [
             ("TestLakehouse.Lakehouse", "Lakehouse", "test-lakehouse-id"),
@@ -389,58 +270,10 @@
     from unittest.mock import MagicMock, patch
 
     import fabric_cicd.constants as constants
->>>>>>> d33cb258
-
-    with tempfile.TemporaryDirectory() as temp_dir:
-        temp_path = Path(temp_dir)
-
-<<<<<<< HEAD
-        # Create a notebook in the repository
-        notebook_dir = temp_path / "Notebook_1.Notebook"
-        notebook_dir.mkdir(parents=True)
-        (notebook_dir / "notebook-content.py").write_text("print('test')")
-
-        platform_file = notebook_dir / ".platform"
-        metadata = {
-            "metadata": {
-                "type": "Notebook",
-                "displayName": "Notebook_1",
-                "description": "Test notebook",
-            },
-            "config": {"logicalId": "notebook-1-id"},
-        }
-        with platform_file.open("w", encoding="utf-8") as f:
-            json.dump(metadata, f)
-
-        # Mock deployed items - only items that exist in repository
-        deployed_items = [
-            {
-                "displayName": "Notebook_1",
-                "type": "Notebook",
-                "id": "11111111-1111-1111-1111-111111111111",
-                "description": "Test notebook",
-            }
-        ]
-
-        mock_endpoint.invoke.return_value = {
-            "body": {"value": deployed_items, "capacityId": "test-capacity"},
-            "header": {},
-        }
-
-        with patch("fabric_cicd.fabric_workspace.FabricEndpoint", return_value=mock_endpoint):
-            workspace = FabricWorkspace(
-                workspace_id="12345678-1234-5678-abcd-1234567890ab",
-                repository_directory=str(temp_path),
-                item_type_in_scope=["Notebook"],
-            )
-
-            # Test unpublish_all_orphan_items returns empty list
-            result = publish.unpublish_all_orphan_items(workspace)
-
-            # Verify return type
-            assert isinstance(result, list)
-            assert len(result) == 0
-=======
+
+    with tempfile.TemporaryDirectory() as temp_dir:
+        temp_path = Path(temp_dir)
+
         # Create a test lakehouse
         lakehouse_dir = temp_path / "TestLakehouse.Lakehouse"
         lakehouse_dir.mkdir(parents=True, exist_ok=True)
@@ -508,4 +341,172 @@
             # Restore original feature flags
             constants.FEATURE_FLAG.clear()
             constants.FEATURE_FLAG.update(original_flags)
->>>>>>> d33cb258
+           
+          
+def test_publish_all_items_deployment_log_entries(mock_endpoint):
+    """Test that publish_all_items returns list of DeploymentLogEntry objects."""
+
+    with tempfile.TemporaryDirectory() as temp_dir:
+        temp_path = Path(temp_dir)
+
+        # Create a notebook with proper .platform metadata
+        notebook_dir = temp_path / "Notebook_1.Notebook"
+        notebook_dir.mkdir(parents=True)
+        (notebook_dir / "notebook-content.py").write_text("print('test')")
+
+        platform_file = notebook_dir / ".platform"
+        metadata = {
+            "metadata": {
+                "type": "Notebook",
+                "displayName": "Notebook_1",
+                "description": "Test notebook",
+            },
+            "config": {"logicalId": "notebook-1-id"},
+        }
+        with platform_file.open("w", encoding="utf-8") as f:
+            json.dump(metadata, f)
+
+        # Mock response with proper id field for successful publish
+        mock_endpoint.invoke.return_value = {
+            "body": {"value": [], "capacityId": "test-capacity", "id": "test-item-id"},
+            "header": {},
+        }
+
+        with patch("fabric_cicd.fabric_workspace.FabricEndpoint", return_value=mock_endpoint):
+            workspace = FabricWorkspace(
+                workspace_id="12345678-1234-5678-abcd-1234567890ab",
+                repository_directory=str(temp_path),
+                item_type_in_scope=["Notebook"],  # Only test notebooks to avoid complexity
+            )
+
+            # Test publish_all_items returns list of DeploymentLogEntry objects
+            result = publish.publish_all_items(workspace)
+
+            # Verify return type
+            assert isinstance(result, list)
+            assert len(result) >= 1  # Should have at least one entry
+
+            # Verify all entries are DeploymentLogEntry objects
+            for entry in result:
+                assert isinstance(entry, DeploymentLogEntry)
+                assert entry.operation_type == "publish"
+                assert entry.name == "Notebook_1"
+                assert entry.item_type == "Notebook"
+                assert isinstance(entry.success, bool)
+                assert entry.start_time is not None
+                assert entry.end_time is not None
+                assert entry.duration_seconds >= 0
+
+
+def test_unpublish_all_orphan_items_deployment_log_entries(mock_endpoint):
+    """Test that unpublish_all_orphan_items returns list of DeploymentLogEntry objects."""
+
+    with tempfile.TemporaryDirectory() as temp_dir:
+        temp_path = Path(temp_dir)
+
+        # Create a notebook in the repository (so it's not orphaned)
+        (temp_path / "Notebook_1.Notebook").mkdir(parents=True)
+        (temp_path / "Notebook_1.Notebook" / "notebook-content.py").write_text("print('test')")
+
+        # Mock deployed items - include orphaned items that aren't in repository
+        deployed_items = [
+            {
+                "displayName": "Notebook_1",
+                "type": "Notebook",
+                "id": "11111111-1111-1111-1111-111111111111",
+                "description": "Test notebook 1",
+            },
+            {
+                "displayName": "OrphanedNotebook",
+                "type": "Notebook",
+                "id": "22222222-2222-2222-2222-222222222222",
+                "description": "Orphaned notebook",
+            },
+            {
+                "displayName": "OrphanedEnvironment",
+                "type": "Environment",
+                "id": "33333333-3333-3333-3333-333333333333",
+                "description": "Orphaned environment",
+            },
+        ]
+
+        # Override the default return value for this test
+        mock_endpoint.invoke.return_value = {"body": {"value": deployed_items, "capacityId": "test-capacity"}}
+
+        with patch("fabric_cicd.fabric_workspace.FabricEndpoint", return_value=mock_endpoint):
+            workspace = FabricWorkspace(
+                workspace_id="12345678-1234-5678-abcd-1234567890ab",
+                repository_directory=str(temp_path),
+                item_type_in_scope=["Notebook", "Environment"],
+            )
+
+            # Test unpublish_all_orphan_items returns list of DeploymentLogEntry objects
+            result = publish.unpublish_all_orphan_items(workspace)
+
+            # Verify return type - it might include more items due to test setup
+            assert isinstance(result, list)
+            assert len(result) >= 2  # Should have at least entries for orphaned items
+
+            # Verify all entries are DeploymentLogEntry objects
+            for entry in result:
+                assert isinstance(entry, DeploymentLogEntry)
+                assert entry.operation_type == "unpublish"
+                assert entry.name in ["Notebook_1", "OrphanedNotebook", "OrphanedEnvironment"]
+                assert entry.item_type in ["Notebook", "Environment"]
+                assert isinstance(entry.success, bool)
+                assert entry.start_time is not None
+                assert entry.end_time is not None
+                assert entry.duration_seconds >= 0
+
+
+def test_unpublish_all_orphan_items_returns_empty_list(mock_endpoint):
+    """Test that unpublish_all_orphan_items returns empty list when no orphans exist."""
+
+    with tempfile.TemporaryDirectory() as temp_dir:
+        temp_path = Path(temp_dir)
+
+        # Create a notebook in the repository
+        notebook_dir = temp_path / "Notebook_1.Notebook"
+        notebook_dir.mkdir(parents=True)
+        (notebook_dir / "notebook-content.py").write_text("print('test')")
+
+        platform_file = notebook_dir / ".platform"
+        metadata = {
+            "metadata": {
+                "type": "Notebook",
+                "displayName": "Notebook_1",
+                "description": "Test notebook",
+            },
+            "config": {"logicalId": "notebook-1-id"},
+        }
+        with platform_file.open("w", encoding="utf-8") as f:
+            json.dump(metadata, f)
+
+        # Mock deployed items - only items that exist in repository
+        deployed_items = [
+            {
+                "displayName": "Notebook_1",
+                "type": "Notebook",
+                "id": "11111111-1111-1111-1111-111111111111",
+                "description": "Test notebook",
+            }
+        ]
+
+        mock_endpoint.invoke.return_value = {
+            "body": {"value": deployed_items, "capacityId": "test-capacity"},
+            "header": {},
+        }
+
+        with patch("fabric_cicd.fabric_workspace.FabricEndpoint", return_value=mock_endpoint):
+            workspace = FabricWorkspace(
+                workspace_id="12345678-1234-5678-abcd-1234567890ab",
+                repository_directory=str(temp_path),
+                item_type_in_scope=["Notebook"],
+            )
+
+            # Test unpublish_all_orphan_items returns empty list
+            result = publish.unpublish_all_orphan_items(workspace)
+
+            # Verify return type
+            assert isinstance(result, list)
+            assert len(result) == 0   